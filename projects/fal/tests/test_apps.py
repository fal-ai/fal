--- conflicted
+++ resolved
@@ -6,13 +6,8 @@
 import pytest
 from fal import apps
 from fal.rest_client import REST_CLIENT
-<<<<<<< HEAD
-=======
 from fastapi import WebSocket
-import time
-from pydantic import BaseModel
-
->>>>>>> ce912201
+
 from openapi_fal_rest.api.applications import app_metadata
 from pydantic import BaseModel
 
