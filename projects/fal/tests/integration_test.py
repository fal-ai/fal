from __future__ import annotations

import tempfile
import unittest.mock
from pathlib import Path
from typing import Callable
from uuid import uuid4

import pytest
from pydantic import BaseModel, Field
from pydantic import __version__ as pydantic_version

import fal
from fal import FalServerlessHost, FalServerlessKeyCredentials, local, sync_dir
from fal.api import FalServerlessError, IsolatedFunction
from fal.toolkit import (
    File,
    clone_repository,
    clone_repository_cached,
    download_file,
    download_model_weights,
)
from fal.toolkit import (
    Image as FalImage,
)
from fal.toolkit.file.file import CompressedFile
from fal.toolkit.utils.download_utils import _git_rev_parse, _hash_url

EXAMPLE_FILE_URL = "https://raw.githubusercontent.com/fal-ai/fal/main/projects/fal/tests/assets/cat.png"


@pytest.mark.flaky(max_runs=3)
def test_isolated(isolated_client: Callable[..., Callable[..., IsolatedFunction]]):
    @isolated_client("virtualenv", requirements=["pyjokes==0.5.0"])
    def get_pyjokes_version():
        import pyjokes

        return pyjokes.__version__

    result = get_pyjokes_version()
    assert result == "0.5.0"

    @isolated_client("virtualenv")
    def get_hostname() -> str:
        import socket

        hostname = socket.gethostname()
        return hostname

    import socket

    local_hostname = socket.gethostname()

    first = get_hostname()
    assert local_hostname != first

    get_hostname_local = get_hostname.on(local)
    second = get_hostname_local()
    assert local_hostname == second

    get_hostname_m = get_hostname.on(machine_type="L")
    third = get_hostname_m()
    assert local_hostname != third


def test_isolate_setup_funcs(isolated_client):
    def setup_function():
        import math

        return math.pi

    @isolated_client(setup_function=setup_function)
    def is_tau(setup, by_factor) -> str:
        import math

        return setup * by_factor == math.tau

    assert is_tau(2)
    assert not is_tau(by_factor=3)


def test_isolate_setup_func_order(isolated_client):
    def setup_function():
        return "one "

    @isolated_client(setup_function=setup_function)
    def one_and(setup, num) -> str:
        return setup + num

    assert one_and("two") == "one two"
    assert one_and("three") == "one three"


def test_isolate_error_handling(isolated_client):
    requirements = ["pyjokes", "requests"]

    def setup():
        print("hello")

    @isolated_client(requirements=requirements, keep_alive=20, setup=setup)
    def raises_value_error():
        import pyjokes

        return pyjokes.get_joke()

    with pytest.raises(ValueError):
        raises_value_error()

    creds = FalServerlessKeyCredentials(key_id="fake", key_secret="fake")
    host = FalServerlessHost(url="not.there", credentials=creds)

    @isolated_client(host=host)
    def raises_grpc_error():
        return True

    with pytest.raises(FalServerlessError):
        raises_grpc_error()


@pytest.mark.skip(reason="No way to test this yet")
def test_sync(isolated_client):
    import os
    import random
    import string
    import tempfile

    def create_random_file(file_path, size):
        with open(file_path, "wb") as f:
            f.write(os.urandom(size))

    def create_test_directory():
        temp_dir = tempfile.mkdtemp()
        for i in range(3):
            file_name = "".join(random.choices(string.ascii_letters, k=10)) + ".txt"
            file_path = os.path.join(temp_dir, file_name)
            create_random_file(file_path, 1024)
        return temp_dir

    @isolated_client()
    def list_remote_directory(remote_dir):
        import os

        contents = os.listdir(remote_dir)
        return contents

    @isolated_client()
    def remove_remote_directory(remote_dir):
        import shutil

        shutil.rmtree(remote_dir)

    local_dir = create_test_directory()
    # Copy the basename of the local directory to keep it unique
    remote_dir_name = "/data/" + os.path.basename(local_dir)
    remote_dir_ref = sync_dir(local_dir, remote_dir_name)

    remote_contents = list_remote_directory(remote_dir_ref)
    local_contents = os.listdir(local_dir)

    local_contents.sort()
    remote_contents.sort()

    assert (
        local_contents == remote_contents
    ), "Local and remote directory contents do not match"

    print("Test passed: Local and remote directory contents match")

    # Clean the directory after tests finished
    remove_remote_directory(isolated_client, remote_dir_ref)


@pytest.fixture
def mock_fal_persistent_dirs(monkeypatch):
    """Mock fal persistent directories.
    It is NOT enough to mock only `FAL_PERSISTENT_DIR`, since the other two are
    might already be evaluated based on the `FAL_PERSISTENT_DIR` during imports.
    """
    temp_data_dir = Path(f"/tmp/data/fal-tests-{uuid4().hex}")
    temp_repository_dir = temp_data_dir / ".fal" / "repos"
    temp_model_weights_dir = temp_data_dir / ".fal" / "model_weights"

    monkeypatch.setattr(
        fal.toolkit.utils.download_utils,
        "FAL_PERSISTENT_DIR",
        temp_data_dir,
    )

    monkeypatch.setattr(
        fal.toolkit.utils.download_utils,
        "FAL_REPOSITORY_DIR",
        temp_repository_dir,
    )

    monkeypatch.setattr(
        fal.toolkit.utils.download_utils,
        "FAL_MODEL_WEIGHTS_DIR",
        temp_model_weights_dir,
    )


def test_download_file(isolated_client, mock_fal_persistent_dirs):
    from fal.toolkit.utils.download_utils import FAL_PERSISTENT_DIR

    relative_directory = "test"
    output_directory = FAL_PERSISTENT_DIR / relative_directory
    expected_path = output_directory / "cat.png"

    @isolated_client()
    def absolute_path_persistent_dir():
        downloaded_path = download_file(
            EXAMPLE_FILE_URL,
            target_dir=output_directory,
        )

        return downloaded_path

    assert str(expected_path) == str(
        absolute_path_persistent_dir()
    ), f"Path should be the target location sent '{expected_path!r}'"

    @isolated_client()
    def absolute_path_non_persistent_dir():
        downloaded_path = download_file(
            EXAMPLE_FILE_URL,
            target_dir=output_directory,
        )

        return downloaded_path

    assert str(expected_path) == str(
        absolute_path_non_persistent_dir()
    ), f"Path should be the target location sent '{expected_path!r}'"

    @isolated_client()
    def relative_path():
        downloaded_path = download_file(
            EXAMPLE_FILE_URL,
            target_dir=relative_directory,
        )

        return downloaded_path

    assert str(expected_path) == str(
        relative_path()
    ), f"Path should be the target location sent '{expected_path!r}'"

    @isolated_client()
    def test_with_force():
        first_path = download_file(
            EXAMPLE_FILE_URL,
            target_dir=output_directory,
            force=False,
        )
        first_path_stat = first_path.stat()

        second_path = download_file(
            EXAMPLE_FILE_URL,
            target_dir=output_directory,
            force=False,
        )
        second_path_stat = second_path.stat()

        third_path = download_file(
            EXAMPLE_FILE_URL,
            target_dir=output_directory,
            force=True,
        )
        third_path_stat = third_path.stat()

        return (
            first_path,
            first_path_stat,
            second_path,
            second_path_stat,
            third_path,
            third_path_stat,
        )

    (
        first_path,
        first_path_stat,
        second_path,
        second_path_stat,
        third_path,
        third_path_stat,
    ) = test_with_force()

    assert str(expected_path) == str(first_path), "Path should be the target location"
    assert str(expected_path) == str(second_path), "Path should be the target location"
    assert str(expected_path) == str(third_path), "Path should be the target location"

    assert (
        first_path_stat.st_mtime == second_path_stat.st_mtime
    ), "The file should not be redownloaded"

    assert (
        second_path_stat.st_mtime < third_path_stat.st_mtime
    ), "The file should be redownloaded with force=True"


def test_download_model_weights(isolated_client, mock_fal_persistent_dirs):
    from fal.toolkit.utils.download_utils import FAL_MODEL_WEIGHTS_DIR

    print(FAL_MODEL_WEIGHTS_DIR)

    expected_path = FAL_MODEL_WEIGHTS_DIR / _hash_url(EXAMPLE_FILE_URL) / "cat.png"

    @isolated_client()
    def download_weights():
        first_path = download_model_weights(EXAMPLE_FILE_URL, force=False)
        first_path_stat = first_path.stat()

        second_path = download_model_weights(EXAMPLE_FILE_URL, force=False)
        second_path_stat = second_path.stat()

        third_path = download_model_weights(EXAMPLE_FILE_URL, force=True)
        third_path_stat = third_path.stat()

        return (
            first_path,
            first_path_stat,
            second_path,
            second_path_stat,
            third_path,
            third_path_stat,
        )

    (
        first_path,
        first_path_stat,
        second_path,
        second_path_stat,
        third_path,
        third_path_stat,
    ) = download_weights()

    assert str(expected_path) == str(first_path), "Path should be the target location"
    assert str(expected_path) == str(second_path), "Path should be the target location"
    assert str(expected_path) == str(third_path), "Path should be the target location"

    assert (
        first_path_stat.st_mtime == second_path_stat.st_mtime
    ), "The model weights should not be redownloaded"

    assert (
        second_path_stat.st_mtime < third_path_stat.st_mtime
    ), "The model weights should be redownloaded with force=True"


@pytest.mark.parametrize(
    "clone_fn",
    [
        clone_repository,
        clone_repository_cached,
    ],
)
def test_clone_repository(isolated_client, mock_fal_persistent_dirs, clone_fn):
    # https://github.com/fal-ai/isolate/tree/64b0a89c8391bd2cb3ca23cdeae01779e11aee05
    EXAMPLE_REPO_URL = "https://github.com/fal-ai/isolate.git"
    EXAMPLE_REPO_FIRST_COMMIT = "64b0a89c8391bd2cb3ca23cdeae01779e11aee05"
    EXAMPLE_REPO_SECOND_COMMIT = "34ecbca8cc7b64719d2a5c40dd3272f8d13bc1d2"
    from fal.toolkit.utils.download_utils import FAL_REPOSITORY_DIR

    # clone_repository uses FAL_REPOSITORY_DIR, clone_repository_cached uses /tmp
    if clone_fn == clone_repository:
        base_dir = FAL_REPOSITORY_DIR
    else:
        base_dir = Path("/tmp")

    expected_path = str(base_dir / "isolate")
    first_expected_path = str(base_dir / f"isolate-{EXAMPLE_REPO_FIRST_COMMIT[:8]}")
    second_expected_path = str(base_dir / f"isolate-{EXAMPLE_REPO_SECOND_COMMIT[:8]}")
    import os

    @isolated_client()
    def clone_without_commit_hash():
        repo_path = clone_fn(EXAMPLE_REPO_URL)

        return repo_path

    repo_path = clone_without_commit_hash()
    assert str(repo_path) == str(expected_path), "Path should be the target location"

    @isolated_client()
    def clone_with_commit_hash():
<<<<<<< HEAD
        first_path = clone_fn(EXAMPLE_REPO_URL, commit_hash=EXAMPLE_REPO_FIRST_COMMIT)
        first_repo_hash = _get_git_revision_hash(first_path)
=======
        first_path = clone_repository(
            EXAMPLE_REPO_URL, commit_hash=EXAMPLE_REPO_FIRST_COMMIT
        )
        first_repo_hash = _git_rev_parse(first_path, "HEAD")
>>>>>>> 60fff343

        second_path = clone_fn(EXAMPLE_REPO_URL, commit_hash=EXAMPLE_REPO_SECOND_COMMIT)

        second_repo_hash = _git_rev_parse(second_path, "HEAD")

        return first_path, first_repo_hash, second_path, second_repo_hash

    (
        first_path,
        first_repo_hash,
        second_path,
        second_repo_hash,
    ) = clone_with_commit_hash()

    assert str(first_expected_path) == str(
        first_path
    ), "Path should be the target location"
    assert str(second_expected_path) == str(
        second_path
    ), "Path should be the target location"

    assert (
        first_repo_hash == EXAMPLE_REPO_FIRST_COMMIT
    ), "The commit hash should be the same"
    assert (
        second_repo_hash == EXAMPLE_REPO_SECOND_COMMIT
    ), "The commit hash should be the same"

    @isolated_client()
    def clone_with_force():
        first_path = clone_fn(
            EXAMPLE_REPO_URL, commit_hash=EXAMPLE_REPO_FIRST_COMMIT, force=False
        )
        first_repo_stat = first_path.stat()

        second_path = clone_fn(
            EXAMPLE_REPO_URL, commit_hash=EXAMPLE_REPO_FIRST_COMMIT, force=False
        )
        second_repo_stat = second_path.stat()

        third_path = clone_fn(
            EXAMPLE_REPO_URL, commit_hash=EXAMPLE_REPO_FIRST_COMMIT, force=True
        )
        third_repo_stat = third_path.stat()

        return (
            first_path,
            first_repo_stat,
            second_path,
            second_repo_stat,
            third_path,
            third_repo_stat,
        )

    # Only test force functionality for clone_repository
    if clone_fn == clone_repository:
        (
            first_path,
            first_repo_stat,
            second_path,
            second_repo_stat,
            third_path,
            third_repo_stat,
        ) = clone_with_force()

        assert str(first_expected_path) == str(
            first_path
        ), "Path should be the target location"
        assert str(first_expected_path) == str(
            second_path
        ), "Path should be the target location"
        assert str(first_expected_path) == str(
            third_path
        ), "Path should be the target location"

        assert (
            first_repo_stat.st_mtime == second_repo_stat.st_mtime
        ), "The repository should not be cloned again"

        assert (
            first_repo_stat.st_mtime < third_repo_stat.st_mtime
        ), "The repository should be cloned again with force=True"

    @isolated_client()
    def clone_without_commit_hash_multiple_times():
        import shutil

        # Clean FAL_REPOSITORY_DIR
        shutil.rmtree(FAL_REPOSITORY_DIR, ignore_errors=True)

        repo_path = clone_fn(EXAMPLE_REPO_URL)

        repo_dir_contents = os.listdir(FAL_REPOSITORY_DIR)

        first_n_archives = len(repo_dir_contents)
        first_archive_stat = Path(FAL_REPOSITORY_DIR / repo_dir_contents[0]).stat()

        repo_path_2 = clone_fn(EXAMPLE_REPO_URL)

        repo_dir_contents_2 = os.listdir(FAL_REPOSITORY_DIR)

        second_n_archives = len(repo_dir_contents_2)
        second_archive_stat = Path(FAL_REPOSITORY_DIR / repo_dir_contents_2[0]).stat()

        return (
            repo_path,
            repo_path_2,
            first_n_archives,
            second_n_archives,
            first_archive_stat,
            second_archive_stat,
        )

    (
        repo_path,
        repo_path_2,
        first_n_archives,
        second_n_archives,
        first_archive_stat,
        second_archive_stat,
    ) = clone_without_commit_hash_multiple_times()

    if clone_fn == clone_repository_cached:
        assert first_n_archives == 1, "Only one archive should be present"
        assert second_n_archives == 1, "Only one archive should be present"
        assert (
            first_archive_stat.st_mtime == second_archive_stat.st_mtime
        ), "The archive should be the same"
        assert repo_path == repo_path_2, "The repository should be the same"


def fal_file_downloaded(file: File):
    return file.file_size is not None


def fal_file_url_matches(file: File, url: str):
    return file.url == url


def fal_file_content_matches(file: File, content: str):
    return file.as_bytes().decode() == content


def test_fal_file_from_path(isolated_client):
    @isolated_client(requirements=[f"pydantic=={pydantic_version}", "tomli"])
    def fal_file_from_temp(content: str):
        with tempfile.NamedTemporaryFile() as temp_file:
            file_path = temp_file.name

            with open(file_path, "w") as fp:
                fp.write(content)

            return File.from_path(file_path, repository="in_memory")

    file_content = "file-test"
    file = fal_file_from_temp(file_content)

    assert fal_file_content_matches(file, file_content)


def test_fal_file_from_bytes(isolated_client):
    @isolated_client(requirements=[f"pydantic=={pydantic_version}", "tomli"])
    def fal_file_from_bytes(content: str):
        return File.from_bytes(content.encode(), repository="in_memory")

    file_content = "file-test"
    file = fal_file_from_bytes(file_content)

    assert fal_file_content_matches(file, file_content)


def test_fal_file_save(isolated_client):
    @isolated_client(requirements=[f"pydantic=={pydantic_version}", "tomli"])
    def fal_file_to_local_file(content: str):
        file = File.from_bytes(content.encode(), repository="in_memory")

        with tempfile.NamedTemporaryFile() as temp_file:
            file_name = temp_file.name
            # We need to overwrite the file, since the file is already created
            # by the tempfile.NamedTemporaryFile
            file.save(file_name, overwrite=True)

            with open(file_name) as fp:
                file_content = fp.read()

        return file_content

    file_content = "file-test"
    saved_file_content = fal_file_to_local_file(file_content)

    assert file_content == saved_file_content


@pytest.mark.parametrize(
    "file_url, expected_content",
    [
        (
            EXAMPLE_FILE_URL,
            "projects/fal/cat.png",
        ),
        ("data:text/plain;charset=UTF-8,fal", "fal"),
    ],
)
def test_fal_file_input(isolated_client, file_url: str, expected_content: str):
    class TestInput(BaseModel):
        file: File = Field()

    @isolated_client(requirements=[f"pydantic=={pydantic_version}", "tomli"])
    def init_file_on_fal(input: TestInput) -> File:
        return input.file

    test_input = TestInput(file=file_url)
    file = init_file_on_fal(test_input)

    # File is not downloaded until it is needed
    assert not fal_file_downloaded(file)

    assert fal_file_url_matches(file, file_url)

    # Expect value error if we try to access the file content for input file
    with pytest.raises(ValueError):
        fal_file_content_matches(file, expected_content)


def test_fal_compressed_file(isolated_client):
    class TestInput(BaseModel):
        files: CompressedFile

    @isolated_client(requirements=[f"pydantic=={pydantic_version}", "tomli"])
    def init_compressed_file_on_fal(input: TestInput) -> int:
        extracted_file_paths = [file for file in input.files]
        return extracted_file_paths

    archive_url = "https://storage.googleapis.com/falserverless/sdk_tests/compressed_file_test.zip"
    test_input = TestInput(files=archive_url)

    extracted_file_paths = init_compressed_file_on_fal(test_input)

    assert all(isinstance(file, Path) for file in extracted_file_paths)
    assert len(extracted_file_paths) == 3


def test_fal_cdn(isolated_client):
    @isolated_client(requirements=[f"pydantic=={pydantic_version}", "tomli"])
    def upload_to_fal_cdn() -> FalImage:
        return FalImage.from_bytes(b"0", "jpeg", repository="cdn")

    uploaded_image = upload_to_fal_cdn()

    assert uploaded_image


def test_download_file_with_slash_in_filename():
    from fal.toolkit.utils.download_utils import _get_remote_file_properties

    test_url = "https://example.com/file/with/slash.txt"

    with unittest.mock.patch(
        "fal.toolkit.utils.download_utils.urlopen"
    ) as mock_urlopen:
        # urlopen is a context manager, so we need to mock the __enter__ method
        mock_response = mock_urlopen.return_value.__enter__.return_value
        mock_response.headers.get_filename.return_value = "file/with/slash.txt"
        mock_response.headers.get.return_value = "100"

        file_name, _ = _get_remote_file_properties(test_url)

    assert "/" not in file_name<|MERGE_RESOLUTION|>--- conflicted
+++ resolved
@@ -384,15 +384,10 @@
 
     @isolated_client()
     def clone_with_commit_hash():
-<<<<<<< HEAD
-        first_path = clone_fn(EXAMPLE_REPO_URL, commit_hash=EXAMPLE_REPO_FIRST_COMMIT)
-        first_repo_hash = _get_git_revision_hash(first_path)
-=======
-        first_path = clone_repository(
+        first_path = clone_fn(
             EXAMPLE_REPO_URL, commit_hash=EXAMPLE_REPO_FIRST_COMMIT
         )
         first_repo_hash = _git_rev_parse(first_path, "HEAD")
->>>>>>> 60fff343
 
         second_path = clone_fn(EXAMPLE_REPO_URL, commit_hash=EXAMPLE_REPO_SECOND_COMMIT)
 
