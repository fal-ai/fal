from __future__ import annotations

from pathlib import Path
import tempfile
from uuid import uuid4
<<<<<<< HEAD
=======
from fal.toolkit import File
>>>>>>> 8830dd8b
import fal
import pytest
from fal import FalServerlessHost, FalServerlessKeyCredentials, local, sync_dir
from fal.api import FalServerlessError
from fal.toolkit import (
    clone_repository,
    download_file,
    download_model_weights,
    CompressedFile,
    File,
)
from fal.toolkit.utils.download_utils import _get_git_revision_hash, _hash_url
from pydantic import BaseModel


def test_isolated(isolated_client):
    @isolated_client("virtualenv", requirements=["pyjokes==0.5.0"])
    def get_pyjokes_version():
        import pyjokes

        return pyjokes.__version__

    result = get_pyjokes_version()
    assert result == "0.5.0"

    @isolated_client("virtualenv")
    def get_hostname() -> str:
        import socket

        return socket.gethostname()

    first = get_hostname()
    assert first.startswith("worker")

    get_hostname_local = get_hostname.on(local)
    second = get_hostname_local()
    assert not second.startswith("worker-")

    get_hostname_m = get_hostname.on(machine_type="L")
    third = get_hostname_m()
    assert third.startswith("worker")
    assert third != first

    # The machine_type should be dropped when using local
    get_hostname_m_local = get_hostname_m.on(local)
    fourth = get_hostname_m_local()
    assert not fourth.startswith("worker-")


def test_isolate_setup_funcs(isolated_client):
    def setup_function():
        import math

        return math.pi

    @isolated_client(setup_function=setup_function)
    def is_tau(setup, by_factor) -> str:
        import math

        return setup * by_factor == math.tau

    assert is_tau(2)
    assert not is_tau(by_factor=3)


def test_isolate_setup_func_order(isolated_client):
    def setup_function():
        return "one "

    @isolated_client(setup_function=setup_function)
    def one_and(setup, num) -> str:
        return setup + num

    assert one_and("two") == "one two"
    assert one_and("three") == "one three"


def test_isolate_error_handling(isolated_client):
    requirements = ["pyjokes", "requests"]

    def setup():
        print("hello")

    @isolated_client(requirements=requirements, keep_alive=20, setup=setup)
    def raises_value_error():
        import pyjokes

        return pyjokes.get_joke()

    with pytest.raises(ValueError):
        raises_value_error()

    creds = FalServerlessKeyCredentials(key_id="fake", key_secret="fake")
    host = FalServerlessHost(url="not.there", credentials=creds)

    @isolated_client(host=host)
    def raises_grpc_error():
        return True

    with pytest.raises(FalServerlessError):
        raises_grpc_error()


@pytest.mark.skip(reason="No way to test this yet")
def test_sync(isolated_client):
    import os
    import random
    import string
    import tempfile

    def create_random_file(file_path, size):
        with open(file_path, "wb") as f:
            f.write(os.urandom(size))

    def create_test_directory():
        temp_dir = tempfile.mkdtemp()
        for i in range(3):
            file_name = "".join(random.choices(string.ascii_letters, k=10)) + ".txt"
            file_path = os.path.join(temp_dir, file_name)
            create_random_file(file_path, 1024)
        return temp_dir

    @isolated_client()
    def list_remote_directory(remote_dir):
        import os

        contents = os.listdir(remote_dir)
        return contents

    @isolated_client()
    def remove_remote_directory(remote_dir):
        import shutil

        shutil.rmtree(remote_dir)

    local_dir = create_test_directory()
    # Copy the basename of the local directory to keep it unique
    remote_dir_name = "/data/" + os.path.basename(local_dir)
    remote_dir_ref = sync_dir(local_dir, remote_dir_name)

    remote_contents = list_remote_directory(remote_dir_ref)
    local_contents = os.listdir(local_dir)

    local_contents.sort()
    remote_contents.sort()

    assert (
        local_contents == remote_contents
    ), "Local and remote directory contents do not match"

    print("Test passed: Local and remote directory contents match")

    # Clean the directory after tests finished
    remove_remote_directory(isolated_client, remote_dir_ref)


@pytest.fixture
def mock_fal_persistent_dirs(monkeypatch):
    """Mock fal persistent directories.
    It is NOT enough to mock only `FAL_PERSISTENT_DIR`, since the other two are
    might already be evaluated based on the `FAL_PERSISTENT_DIR` during imports.
    """
    temp_data_dir = Path(f"/tmp/data/fal-tests-{uuid4().hex}")
    temp_repository_dir = temp_data_dir / ".fal" / "repos"
    temp_model_weights_dir = temp_data_dir / ".fal" / "model_weights"

    monkeypatch.setattr(
        fal.toolkit.utils.download_utils,
        "FAL_PERSISTENT_DIR",
        temp_data_dir,
    )

    monkeypatch.setattr(
        fal.toolkit.utils.download_utils,
        "FAL_REPOSITORY_DIR",
        temp_repository_dir,
    )

    monkeypatch.setattr(
        fal.toolkit.utils.download_utils,
        "FAL_MODEL_WEIGHTS_DIR",
        temp_model_weights_dir,
    )


def test_download_file(isolated_client, mock_fal_persistent_dirs):
    from fal.toolkit.utils.download_utils import FAL_PERSISTENT_DIR

    EXAMPLE_FILE_URL = "https://raw.githubusercontent.com/fal-ai/isolate/d553f927348206530208442556f481f39b161732/README.md"

    relative_directory = "test"
    output_directory = FAL_PERSISTENT_DIR / relative_directory
    expected_path = output_directory / "README.md"

    @isolated_client()
    def absolute_path_persistent_dir():
        downloaded_path = download_file(
            EXAMPLE_FILE_URL,
            target_dir=output_directory,
        )

        return downloaded_path

    assert str(expected_path) == str(
        absolute_path_persistent_dir()
    ), f"Path should be the target location sent '{expected_path!r}'"

    @isolated_client()
    def absolute_path_non_persistent_dir():
        downloaded_path = download_file(
            EXAMPLE_FILE_URL,
            target_dir=output_directory,
        )

        return downloaded_path

    assert str(expected_path) == str(
        absolute_path_non_persistent_dir()
    ), f"Path should be the target location sent '{expected_path!r}'"

    @isolated_client()
    def relative_path():
        downloaded_path = download_file(
            EXAMPLE_FILE_URL,
            target_dir=relative_directory,
        )

        return downloaded_path

    assert str(expected_path) == str(
        relative_path()
    ), f"Path should be the target location sent '{expected_path!r}'"

    @isolated_client()
    def test_with_force():
        first_path = download_file(
            EXAMPLE_FILE_URL,
            target_dir=output_directory,
            force=False,
        )
        first_path_stat = first_path.stat()

        second_path = download_file(
            EXAMPLE_FILE_URL,
            target_dir=output_directory,
            force=False,
        )
        second_path_stat = second_path.stat()

        third_path = download_file(
            EXAMPLE_FILE_URL,
            target_dir=output_directory,
            force=True,
        )
        third_path_stat = third_path.stat()

        return (
            first_path,
            first_path_stat,
            second_path,
            second_path_stat,
            third_path,
            third_path_stat,
        )

    (
        first_path,
        first_path_stat,
        second_path,
        second_path_stat,
        third_path,
        third_path_stat,
    ) = test_with_force()

    assert str(expected_path) == str(first_path), "Path should be the target location"
    assert str(expected_path) == str(second_path), "Path should be the target location"
    assert str(expected_path) == str(third_path), "Path should be the target location"

    assert (
        first_path_stat.st_mtime == second_path_stat.st_mtime
    ), "The file should not be redownloaded"

    assert (
        second_path_stat.st_mtime < third_path_stat.st_mtime
    ), "The file should be redownloaded with force=True"


def test_download_model_weights(isolated_client, mock_fal_persistent_dirs):
    from fal.toolkit.utils.download_utils import FAL_MODEL_WEIGHTS_DIR

    print(FAL_MODEL_WEIGHTS_DIR)

    EXAMPLE_FILE_URL = "https://raw.githubusercontent.com/fal-ai/isolate/d553f927348206530208442556f481f39b161732/README.md"
    expected_path = FAL_MODEL_WEIGHTS_DIR / _hash_url(EXAMPLE_FILE_URL) / "README.md"

    @isolated_client()
    def download_weights():
        first_path = download_model_weights(EXAMPLE_FILE_URL, force=False)
        first_path_stat = first_path.stat()

        second_path = download_model_weights(EXAMPLE_FILE_URL, force=False)
        second_path_stat = second_path.stat()

        third_path = download_model_weights(EXAMPLE_FILE_URL, force=True)
        third_path_stat = third_path.stat()

        return (
            first_path,
            first_path_stat,
            second_path,
            second_path_stat,
            third_path,
            third_path_stat,
        )

    (
        first_path,
        first_path_stat,
        second_path,
        second_path_stat,
        third_path,
        third_path_stat,
    ) = download_weights()

    assert str(expected_path) == str(first_path), "Path should be the target location"
    assert str(expected_path) == str(second_path), "Path should be the target location"
    assert str(expected_path) == str(third_path), "Path should be the target location"

    assert (
        first_path_stat.st_mtime == second_path_stat.st_mtime
    ), "The model weights should not be redownloaded"

    assert (
        second_path_stat.st_mtime < third_path_stat.st_mtime
    ), "The model weights should be redownloaded with force=True"


def test_clone_repository(isolated_client, mock_fal_persistent_dirs):
    from fal.toolkit.utils.download_utils import FAL_REPOSITORY_DIR

    # https://github.com/fal-ai/isolate/tree/64b0a89c8391bd2cb3ca23cdeae01779e11aee05
    EXAMPLE_REPO_URL = "https://github.com/fal-ai/isolate.git"
    EXAMPLE_REPO_FIRST_COMMIT = "64b0a89c8391bd2cb3ca23cdeae01779e11aee05"
    EXAMPLE_REPO_SECOND_COMMIT = "34ecbca8cc7b64719d2a5c40dd3272f8d13bc1d2"
    expected_path = FAL_REPOSITORY_DIR / "isolate"

    @isolated_client()
    def clone_without_commit_hash():
        repo_path = clone_repository(EXAMPLE_REPO_URL)

        return repo_path

    repo_path = clone_without_commit_hash()
    assert str(repo_path) == str(expected_path), "Path should be the target location"

    @isolated_client()
    def clone_with_commit_hash():
        first_path = clone_repository(
            EXAMPLE_REPO_URL, commit_hash=EXAMPLE_REPO_FIRST_COMMIT
        )
        first_repo_hash = _get_git_revision_hash(first_path)

        second_path = clone_repository(
            EXAMPLE_REPO_URL, commit_hash=EXAMPLE_REPO_SECOND_COMMIT
        )

        second_repo_hash = _get_git_revision_hash(repo_path)

        return first_path, first_repo_hash, second_path, second_repo_hash

    (
        first_path,
        first_repo_hash,
        second_path,
        second_repo_hash,
    ) = clone_with_commit_hash()

    assert str(expected_path) == str(first_path), "Path should be the target location"
    assert str(expected_path) == str(second_path), "Path should be the target location"

    assert (
        first_repo_hash == EXAMPLE_REPO_FIRST_COMMIT
    ), "The commit hash should be the same"
    assert (
        second_repo_hash == EXAMPLE_REPO_SECOND_COMMIT
    ), "The commit hash should be the same"

    @isolated_client()
    def clone_with_force():
        first_path = clone_repository(
            EXAMPLE_REPO_URL, commit_hash=EXAMPLE_REPO_FIRST_COMMIT, force=False
        )
        first_repo_stat = first_path.stat()

        second_path = clone_repository(
            EXAMPLE_REPO_URL, commit_hash=EXAMPLE_REPO_FIRST_COMMIT, force=False
        )
        second_repo_stat = second_path.stat()

        third_path = clone_repository(
            EXAMPLE_REPO_URL, commit_hash=EXAMPLE_REPO_FIRST_COMMIT, force=True
        )
        third_repo_stat = third_path.stat()

        return (
            first_path,
            first_repo_stat,
            second_path,
            second_repo_stat,
            third_path,
            third_repo_stat,
        )

    (
        first_path,
        first_repo_stat,
        second_path,
        second_repo_stat,
        third_path,
        third_repo_stat,
    ) = clone_with_force()

    assert str(expected_path) == str(first_path), "Path should be the target location"
    assert str(expected_path) == str(second_path), "Path should be the target location"
    assert str(expected_path) == str(third_path), "Path should be the target location"

    assert (
        first_repo_stat.st_mtime == second_repo_stat.st_mtime
    ), "The repository should not be cloned again"

    assert (
        first_repo_stat.st_mtime < third_repo_stat.st_mtime
    ), "The repository should be cloned again with force=True"


def fal_file_downloaded(file: File):
    return file.file_size != None


def fal_file_url_matches(file: File, url: str):
    return file.url == url


def fal_file_content_matches(file: File, content: str):
    return file.as_bytes().decode() == content


def test_fal_file_from_path(isolated_client):
    @isolated_client(requirements=["pydantic==1.10.12"])
    def fal_file_from_temp(content: str):
        with tempfile.NamedTemporaryFile() as temp_file:
            file_path = temp_file.name

            with open(file_path, "w") as fp:
                fp.write(content)

            return File.from_path(file_path, repository="in_memory")

    file_content = "file-test"
    file = fal_file_from_temp(file_content)

    assert fal_file_content_matches(file, file_content)


def test_fal_file_from_bytes(isolated_client):
    @isolated_client(requirements=["pydantic==1.10.12"])
    def fal_file_from_bytes(content: str):
        return File.from_bytes(content.encode(), repository="in_memory")

    file_content = "file-test"
    file = fal_file_from_bytes(file_content)

    assert fal_file_content_matches(file, file_content)


<<<<<<< HEAD
=======
def test_fal_file_from_fileobj(isolated_client):
    @isolated_client(requirements=["pydantic==1.10.12"])
    def fal_file_from_fileobj(content: str):
        temp_file = tempfile.NamedTemporaryFile(delete=False)
        with open(temp_file.name, "w+") as fp:
            fp.write(content)

            fp.seek(0)
            return File.from_fileobj(fp, repository="in_memory")

    file_content = "file-test"
    file = fal_file_from_fileobj(file_content)

    assert fal_file_content_matches(file, file_content)


>>>>>>> 8830dd8b
def test_fal_file_save(isolated_client):
    @isolated_client(requirements=["pydantic==1.10.12"])
    def fal_file_to_local_file(content: str):
        file = File.from_bytes(content.encode(), repository="in_memory")

        with tempfile.NamedTemporaryFile() as temp_file:
            file_name = temp_file.name
            file.save(file_name)

            with open(file_name) as fp:
                file_content = fp.read()

        return file_content

    file_content = "file-test"
    saved_file_content = fal_file_to_local_file(file_content)

    assert file_content == saved_file_content


@pytest.mark.parametrize(
    "file_url, expected_content",
    [
        (
            "https://raw.githubusercontent.com/fal-ai/fal/fe0e2a1aa4b46a42a93bad0fbd9aca4aefcb4296/README.md",
            "projects/fal/README.md",
        ),
        ("data:text/plain;charset=UTF-8,fal", "fal"),
    ],
)
def test_fal_file_input(isolated_client, file_url: str, expected_content: str):
    from pydantic import BaseModel, Field

    class TestInput(BaseModel):
        file: File = Field()

    @isolated_client(requirements=["pydantic==1.10.12"])
    def init_file_on_fal(input: TestInput) -> File:
        return input.file

    test_input = TestInput(file=file_url)
    file = init_file_on_fal(test_input)

    # File is not downloaded until it is needed
    assert not fal_file_downloaded(file)

    assert fal_file_url_matches(file, file_url)

    # File will be downloaded when content is accessed
    assert fal_file_content_matches(file, expected_content)
<<<<<<< HEAD
    assert fal_file_downloaded(file)


def test_fal_compressed_file(isolated_client):
    class TestInput(BaseModel):
        files: CompressedFile

    @isolated_client(requirements=["pydantic==1.10.12"])
    def init_compressed_file_on_fal(input: TestInput) -> int:
        extracted_file_paths = [file for file in input.files]
        return extracted_file_paths

    archive_url = "https://storage.googleapis.com/falserverless/sdk_tests/compressed_file_test.zip"
    test_input = TestInput(files=archive_url)

    extracted_file_paths = init_compressed_file_on_fal(test_input)

    assert all(isinstance(file, Path) for file in extracted_file_paths)
    assert len(extracted_file_paths) == 3
=======
    assert fal_file_downloaded(file)
>>>>>>> 8830dd8b
<|MERGE_RESOLUTION|>--- conflicted
+++ resolved
@@ -3,10 +3,6 @@
 from pathlib import Path
 import tempfile
 from uuid import uuid4
-<<<<<<< HEAD
-=======
-from fal.toolkit import File
->>>>>>> 8830dd8b
 import fal
 import pytest
 from fal import FalServerlessHost, FalServerlessKeyCredentials, local, sync_dir
@@ -482,8 +478,6 @@
     assert fal_file_content_matches(file, file_content)
 
 
-<<<<<<< HEAD
-=======
 def test_fal_file_from_fileobj(isolated_client):
     @isolated_client(requirements=["pydantic==1.10.12"])
     def fal_file_from_fileobj(content: str):
@@ -500,7 +494,6 @@
     assert fal_file_content_matches(file, file_content)
 
 
->>>>>>> 8830dd8b
 def test_fal_file_save(isolated_client):
     @isolated_client(requirements=["pydantic==1.10.12"])
     def fal_file_to_local_file(content: str):
@@ -551,7 +544,99 @@
 
     # File will be downloaded when content is accessed
     assert fal_file_content_matches(file, expected_content)
-<<<<<<< HEAD
+    assert fal_file_downloaded(file)
+
+
+def fal_file_downloaded(file: File):
+    return file.file_size != None
+
+
+def fal_file_url_matches(file: File, url: str):
+    return file.url == url
+
+
+def fal_file_content_matches(file: File, content: str):
+    return file.as_bytes().decode() == content
+
+
+def test_fal_file_from_path(isolated_client):
+    @isolated_client(requirements=["pydantic==1.10.12"])
+    def fal_file_from_temp(content: str):
+        with tempfile.NamedTemporaryFile() as temp_file:
+            file_path = temp_file.name
+
+            with open(file_path, "w") as fp:
+                fp.write(content)
+
+            return File.from_path(file_path, repository="in_memory")
+
+    file_content = "file-test"
+    file = fal_file_from_temp(file_content)
+
+    assert fal_file_content_matches(file, file_content)
+
+
+def test_fal_file_from_bytes(isolated_client):
+    @isolated_client(requirements=["pydantic==1.10.12"])
+    def fal_file_from_bytes(content: str):
+        return File.from_bytes(content.encode(), repository="in_memory")
+
+    file_content = "file-test"
+    file = fal_file_from_bytes(file_content)
+
+    assert fal_file_content_matches(file, file_content)
+
+
+def test_fal_file_save(isolated_client):
+    @isolated_client(requirements=["pydantic==1.10.12"])
+    def fal_file_to_local_file(content: str):
+        file = File.from_bytes(content.encode(), repository="in_memory")
+
+        with tempfile.NamedTemporaryFile() as temp_file:
+            file_name = temp_file.name
+            file.save(file_name)
+
+            with open(file_name) as fp:
+                file_content = fp.read()
+
+        return file_content
+
+    file_content = "file-test"
+    saved_file_content = fal_file_to_local_file(file_content)
+
+    assert file_content == saved_file_content
+
+
+@pytest.mark.parametrize(
+    "file_url, expected_content",
+    [
+        (
+            "https://raw.githubusercontent.com/fal-ai/fal/fe0e2a1aa4b46a42a93bad0fbd9aca4aefcb4296/README.md",
+            "projects/fal/README.md",
+        ),
+        ("data:text/plain;charset=UTF-8,fal", "fal"),
+    ],
+)
+def test_fal_file_input(isolated_client, file_url: str, expected_content: str):
+    from pydantic import BaseModel, Field
+
+    class TestInput(BaseModel):
+        file: File = Field()
+
+    @isolated_client(requirements=["pydantic==1.10.12"])
+    def init_file_on_fal(input: TestInput) -> File:
+        return input.file
+
+    test_input = TestInput(file=file_url)
+    file = init_file_on_fal(test_input)
+
+    # File is not downloaded until it is needed
+    assert not fal_file_downloaded(file)
+
+    assert fal_file_url_matches(file, file_url)
+
+    # File will be downloaded when content is accessed
+    assert fal_file_content_matches(file, expected_content)
     assert fal_file_downloaded(file)
 
 
@@ -570,7 +655,4 @@
     extracted_file_paths = init_compressed_file_on_fal(test_input)
 
     assert all(isinstance(file, Path) for file in extracted_file_paths)
-    assert len(extracted_file_paths) == 3
-=======
-    assert fal_file_downloaded(file)
->>>>>>> 8830dd8b
+    assert len(extracted_file_paths) == 3