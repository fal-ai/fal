--- conflicted
+++ resolved
@@ -84,14 +84,10 @@
         if self._cached_content:
             return self._cached_content
 
-<<<<<<< HEAD
-        content: bytes = self.data.read()
-=======
         content: bytes | str = self.data.read()
         # For files that open in text mode, convert to bytes
         if isinstance(content, str):
             content = content.encode()
->>>>>>> 8830dd8b
 
         self._cached_content = content
 
