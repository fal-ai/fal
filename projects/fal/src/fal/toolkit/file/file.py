--- conflicted
+++ resolved
@@ -167,27 +167,14 @@
         path: str | Path,
         content_type: Optional[str] = None,
         repository: FileRepository | RepositoryId = DEFAULT_REPOSITORY,
-<<<<<<< HEAD
+        multipart: bool | None = None,
         fallback_repository: Optional[
             FileRepository | RepositoryId
         ] = FALLBACK_REPOSITORY,
-=======
-        multipart: bool | None = None,
->>>>>>> d420f02c
     ) -> File:
         file_path = Path(path)
         if not file_path.exists():
             raise FileNotFoundError(f"File {file_path} does not exist")
-<<<<<<< HEAD
-        with open(file_path, "rb") as f:
-            data = f.read()
-        return File.from_bytes(
-            data,
-            content_type,
-            file_name=file_path.name,
-            repository=repository,
-            fallback_repository=fallback_repository,
-=======
 
         repo = (
             repository
@@ -197,18 +184,34 @@
 
         content_type = content_type or "application/octet-stream"
 
-        url, data = repo.save_file(
-            file_path,
-            content_type=content_type,
-            multipart=multipart,
-        )
+        try:
+            url, data = repo.save_file(
+                file_path,
+                content_type=content_type,
+                multipart=multipart,
+            )
+        except Exception:
+            if not fallback_repository:
+                raise
+
+            fallback_repo = (
+                fallback_repository
+                if isinstance(fallback_repository, FileRepository)
+                else get_builtin_repository(fallback_repository)
+            )
+            
+            url, data = fallback_repo.save_file(
+                file_path,
+                content_type=content_type,
+                multipart=multipart,
+            )
+
         return cls(
             url=url,
             file_data=data.data if data else None,
             content_type=content_type,
             file_name=file_path.name,
             file_size=file_path.stat().st_size,
->>>>>>> d420f02c
         )
 
     def as_bytes(self) -> bytes:
