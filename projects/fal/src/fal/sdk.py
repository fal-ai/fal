--- conflicted
+++ resolved
@@ -790,12 +790,8 @@
             private_logs=private_logs,
             files=files,
             source_code=source_code,
-<<<<<<< HEAD
-            health_check_path=health_check_path,
+            health_check_config=wrapped_health_check_config,
             environment_name=environment_name,
-=======
-            health_check_config=wrapped_health_check_config,
->>>>>>> 2b7be8ad
         )
         for partial_result in self.stub.RegisterApplication(request):
             yield from_grpc(partial_result)
