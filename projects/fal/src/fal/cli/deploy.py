import argparse
import json
from collections import namedtuple
from pathlib import Path
from typing import Optional, Tuple, Union, cast

from fal.sdk import AuthModeLiteral, DeploymentStrategyLiteral

from ._utils import get_app_data_from_toml, is_app_name
from .parser import FalClientParser, RefAction, get_output_parser

User = namedtuple("User", ["user_id", "username"])


def _remove_http_and_port_from_url(url):
    # Remove http://
    if "http://" in url:
        url = url.replace("http://", "")

    # Remove https://
    if "https://" in url:
        url = url.replace("https://", "")

    # Remove port information
    url_parts = url.split(":")
    if len(url_parts) > 1:
        url = url_parts[0]

    return url


def _get_user() -> User:
    import json
    from http import HTTPStatus

    import openapi_fal_rest.api.users.get_current_user as get_current_user

    from fal.api import FalServerlessError
    from fal.rest_client import REST_CLIENT

    try:
        user_details_response = get_current_user.sync_detailed(
            client=REST_CLIENT,
        )
    except Exception as e:
        raise FalServerlessError(f"Error fetching user details: {str(e)}")

    if user_details_response.status_code != HTTPStatus.OK:
        try:
            content = json.loads(user_details_response.content.decode("utf8"))
        except Exception:
            raise FalServerlessError(
                f"Error fetching user details: {user_details_response}"
            )
        else:
            raise FalServerlessError(content["detail"])
    try:
        full_user_id = user_details_response.parsed.user_id
        _provider, _, user_id = full_user_id.partition("|")
        if not user_id:
            user_id = full_user_id

        return User(user_id=user_id, username=user_details_response.parsed.nickname)
    except Exception as e:
        raise FalServerlessError(f"Could not parse the user data: {e}")


def _deploy_from_reference(
    app_ref: Tuple[Optional[Union[Path, str]], ...],
    app_name: str,
    args,
    auth: Optional[AuthModeLiteral],
    deployment_strategy: Optional[DeploymentStrategyLiteral],
    scale: bool,
):
    from fal.api import FalServerlessError, FalServerlessHost
    from fal.utils import load_function_from

    file_path, func_name = app_ref
    if file_path is None:
        # Try to find a python file in the current directory
        options = list(Path(".").glob("*.py"))
        if len(options) == 0:
            raise FalServerlessError("No python files found in the current directory")
        elif len(options) > 1:
            raise FalServerlessError(
                "Multiple python files found in the current directory. "
                "Please specify the file path of the app you want to deploy."
            )

        [file_path] = options
        file_path = str(file_path)  # type: ignore

    user = _get_user()
    host = FalServerlessHost(args.host)
    host.set_local_file_path(str(file_path))
    loaded = load_function_from(
        host,
        file_path,  # type: ignore
        func_name,  # type: ignore
    )
    isolated_function = loaded.function
    app_name = app_name or loaded.app_name  # type: ignore
    app_auth = auth or loaded.app_auth
    deployment_strategy = deployment_strategy or "rolling"

    app_id = host.register(
        func=isolated_function.func,
        options=isolated_function.options,
        application_name=app_name,
        application_auth_mode=app_auth,  # type: ignore
        metadata=isolated_function.options.host.get("metadata", {}),
        deployment_strategy=deployment_strategy,
        scale=scale,
    )

    if app_id:
        env_host = _remove_http_and_port_from_url(host.url)
        env_host = env_host.replace("api.", "").replace("alpha.", "")

        env_host_parts = env_host.split(".")

        # keep the last 3 parts
        playground_host = ".".join(env_host_parts[-3:])

        # just replace .ai for .run
        endpoint_host = env_host.replace(".ai", ".run")

        if args.output == "json":
            args.console.print(
                json.dumps(
                    {
                        "revision": app_id,
                        "app_name": app_name,
                    }
                )
            )
        elif args.output == "pretty":
            args.console.print(
                "Registered a new revision for function "
                f"'{app_name}' (revision='{app_id}')."
            )
            args.console.print("Playground:")
            for endpoint in loaded.endpoints:
                args.console.print(
                    f"\thttps://{playground_host}/models/{user.username}/{app_name}{endpoint}"
                )
            args.console.print("Synchronous Endpoints:")
            for endpoint in loaded.endpoints:
                args.console.print(
                    f"\thttps://{endpoint_host}/{user.username}/{app_name}{endpoint}"
                )
            args.console.print("Asynchronous Endpoints (Recommended):")
            for endpoint in loaded.endpoints:
                args.console.print(
                    f"\thttps://queue.{endpoint_host}/{user.username}/{app_name}{endpoint}"
                )
        else:
            raise AssertionError(f"Invalid output format: {args.output}")


def _deploy(args):
    # my-app
    if is_app_name(args.app_ref):
        # we do not allow --app-name and --auth to be used with app name
        if args.app_name or args.auth:
            raise ValueError("Cannot use --app-name or --auth with app name reference.")

        app_name = args.app_ref[0]
        app_ref, app_auth, app_deployment_strategy, app_scale_settings = (
            get_app_data_from_toml(app_name)
        )
        file_path, func_name = RefAction.split_ref(app_ref)

    # path/to/myfile.py::MyApp
    else:
        file_path, func_name = args.app_ref
<<<<<<< HEAD
        app_name = args.app_name
        app_auth = args.auth
        app_deployment_strategy = args.strategy
        app_scale_settings = args.app_scale_settings
        file_path = str(Path(file_path).absolute())
=======
        app_name = cast(str, args.app_name)
        # default to be set in the backend
        app_auth = cast(Optional[AuthModeLiteral], args.auth)
        # default comes from the CLI
        app_deployment_strategy = cast(DeploymentStrategyLiteral, args.strategy)
        app_scale_settings = cast(bool, args.app_scale_settings)
>>>>>>> e3429bcb

    _deploy_from_reference(
        (file_path, func_name),
        app_name,
        args,
        app_auth,
        app_deployment_strategy,
        scale=app_scale_settings,
    )


def add_parser(main_subparsers, parents):
    from fal.sdk import ALIAS_AUTH_MODES

    def valid_auth_option(option):
        if option not in ALIAS_AUTH_MODES:
            raise argparse.ArgumentTypeError(f"{option} is not a auth option")
        return option

    deploy_help = (
        "Deploy a fal application. "
        "If no app reference is provided, the command will look for a "
        "pyproject.toml file with a [tool.fal.apps] section and deploy the "
        "application specified with the provided app name."
    )

    epilog = (
        "Examples:\n"
        "  fal deploy\n"
        "  fal deploy path/to/myfile.py\n"
        "  fal deploy path/to/myfile.py::MyApp\n"
        "  fal deploy path/to/myfile.py::MyApp --app-name myapp --auth public\n"
        "  fal deploy my-app\n"
    )

    parser = main_subparsers.add_parser(
        "deploy",
        parents=[
            *parents,
            get_output_parser(),
            FalClientParser(add_help=False),
        ],
        description=deploy_help,
        help=deploy_help,
        epilog=epilog,
    )

    parser.add_argument(
        "app_ref",
        nargs="?",
        action=RefAction,
        help=(
            "Application reference. Either a file path or a file path and a "
            "function name separated by '::'. If no reference is provided, the "
            "command will look for a pyproject.toml file with a [tool.fal.apps] "
            "section and deploy the application specified with the provided app name.\n"
            "File path example: path/to/myfile.py::MyApp\n"
            "App name example: my-app\n"
        ),
    )

    parser.add_argument(
        "--app-name",
        help="Application name to deploy with.",
    )

    parser.add_argument(
        "--auth",
        type=valid_auth_option,
        help="Application authentication mode (private, public).",
    )
    parser.add_argument(
        "--strategy",
        choices=["recreate", "rolling"],
        help="Deployment strategy.",
        default="rolling",
    )
    parser.add_argument(
        "--no-scale",
        action="store_false",
        dest="app_scale_settings",
        default=False,
        help="Use the previous deployment of the application for scale settings. "
        "This is the default behavior.",
    )
    parser.add_argument(
        "--reset-scale",
        action="store_true",
        dest="app_scale_settings",
        help="Use the application code for scale settings.",
    )

    parser.set_defaults(func=_deploy)<|MERGE_RESOLUTION|>--- conflicted
+++ resolved
@@ -175,20 +175,13 @@
     # path/to/myfile.py::MyApp
     else:
         file_path, func_name = args.app_ref
-<<<<<<< HEAD
-        app_name = args.app_name
-        app_auth = args.auth
-        app_deployment_strategy = args.strategy
-        app_scale_settings = args.app_scale_settings
-        file_path = str(Path(file_path).absolute())
-=======
         app_name = cast(str, args.app_name)
         # default to be set in the backend
         app_auth = cast(Optional[AuthModeLiteral], args.auth)
         # default comes from the CLI
         app_deployment_strategy = cast(DeploymentStrategyLiteral, args.strategy)
         app_scale_settings = cast(bool, args.app_scale_settings)
->>>>>>> e3429bcb
+        file_path = str(Path(file_path).absolute())
 
     _deploy_from_reference(
         (file_path, func_name),
